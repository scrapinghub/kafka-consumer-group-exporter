import argparse
import javaproperties
import logging
import signal
import sys
import time

import kafka.errors as Errors

from functools import partial
from jog import JogFormatter
from kafka import KafkaConsumer
from kafka.protocol.metadata import MetadataRequest
from kafka.protocol.offset import OffsetRequest, OffsetResetStrategy
from prometheus_client import start_http_server, Gauge, Counter
from struct import unpack_from

METRIC_PREFIX = 'kafka_consumer_group_'

gauges = {}
counters = {}
topics = {}
highwaters = {}


def update_gauge(metric_name, label_dict, value, doc=''):
    label_keys = tuple(label_dict.keys())
    label_values = tuple(label_dict.values())

    if metric_name not in gauges:
        gauges[metric_name] = Gauge(metric_name, doc, label_keys)

    gauge = gauges[metric_name]

    if label_values:
        gauge.labels(*label_values).set(value)
    else:
        gauge.set(value)


def increment_counter(metric_name, label_dict, doc=''):
    label_keys = tuple(label_dict.keys())
    label_values = tuple(label_dict.values())

    if metric_name not in counters:
        counters[metric_name] = Counter(metric_name, doc, label_keys)

    counter = counters[metric_name]

    if label_values:
        counter.labels(*label_values).inc()
    else:
        counter.inc()


def shutdown():
    logging.info('Shutting down')
    sys.exit(1)


def signal_handler(signum, frame):
    shutdown()


def main():
    signal.signal(signal.SIGTERM, signal_handler)

    parser = argparse.ArgumentParser(
        description='Export Kafka consumer offsets to Prometheus.')
    parser.add_argument(
        '-b', '--bootstrap-brokers', default='localhost',
        help='Addresses of brokers in a Kafka cluster to talk to.' +
        ' Brokers should be separated by commas e.g. broker1,broker2.' +
        ' Ports can be provided if non-standard (9092) e.g. brokers1:9999.' +
        ' (default: localhost)')
    parser.add_argument(
        '-p', '--port', type=int, default=9208,
        help='Port to serve the metrics endpoint on. (default: 9208)')
    parser.add_argument(
        '-s', '--from-start', action='store_true',
        help='Start from the beginning of the `__consumer_offsets` topic.')
    parser.add_argument(
        '--topic-interval', type=float, default=30.0,
        help='How often to refresh topic information, in seconds. (default: 30)')
    parser.add_argument(
        '--high-water-interval', type=float, default=10.0,
        help='How often to refresh high-water information, in seconds. (default: 10)')
    parser.add_argument(
        '--low-water-interval', type=float, default=10.0,
        help='How often to refresh low-water information, in seconds. (default: 10)')
    parser.add_argument(
        '--consumer-config', action='append', default=[],
        help='Provide additional Kafka consumer config as a consumer.properties file. Multiple files will be merged, later files having precedence.')
    parser.add_argument(
        '-j', '--json-logging', action='store_true',
        help='Turn on json logging.')
    parser.add_argument(
        '--log-level', default='INFO', choices=['DEBUG', 'INFO', 'WARNING', 'ERROR', 'CRITICAL'],
        help='detail level to log. (default: INFO)')
    parser.add_argument(
        '-v', '--verbose', action='store_true',
        help='turn on verbose (DEBUG) logging. Overrides --log-level.')
    args = parser.parse_args()

    log_handler = logging.StreamHandler()
    log_format = '[%(asctime)s] %(name)s.%(levelname)s %(threadName)s %(message)s'
    formatter = JogFormatter(log_format) \
        if args.json_logging \
        else logging.Formatter(log_format)
    log_handler.setFormatter(formatter)

    log_level = getattr(logging, args.log_level)
    logging.basicConfig(
        handlers=[log_handler],
        level=logging.DEBUG if args.verbose else log_level
    )
    logging.captureWarnings(True)

    port = args.port

    consumer_config = {
        'bootstrap_servers': 'localhost',
        'auto_offset_reset': 'latest',
        'group_id': None,
        'consumer_timeout_ms': 500
    }

    for filename in args.consumer_config:
        with open(filename) as f:
            raw_config = javaproperties.load(f)
            converted_config = {k.replace('.', '_'): v for k, v in raw_config.items()}
            consumer_config.update(converted_config)

    if args.bootstrap_brokers:
        consumer_config['bootstrap_servers'] = args.bootstrap_brokers.split(',')

    if args.from_start:
        consumer_config['auto_offset_reset'] = 'earliest'

    consumer = KafkaConsumer(
        '__consumer_offsets',
        **consumer_config
    )
    client = consumer._client

    topic_interval = args.topic_interval
    high_water_interval = args.high_water_interval
    low_water_interval = args.low_water_interval

    logging.info('Starting server...')
    start_http_server(port)
    logging.info('Server started on port %s', port)

    def read_short(bytes):
        num = unpack_from('>h', bytes)[0]
        remaining = bytes[2:]
        return (num, remaining)

    def read_int(bytes):
        num = unpack_from('>i', bytes)[0]
        remaining = bytes[4:]
        return (num, remaining)

    def read_long_long(bytes):
        num = unpack_from('>q', bytes)[0]
        remaining = bytes[8:]
        return (num, remaining)

    def read_string(bytes):
        length, remaining = read_short(bytes)
        string = remaining[:length].decode('utf-8')
        remaining = remaining[length:]
        return (string, remaining)

    def parse_key(bytes):
        (version, remaining_key) = read_short(bytes)
        if version == 1 or version == 0:
            (group, remaining_key) = read_string(remaining_key)
            (topic, remaining_key) = read_string(remaining_key)
            (partition, remaining_key) = read_int(remaining_key)
            return (version, group, topic, partition)

    def parse_value(bytes):
        (version, remaining_key) = read_short(bytes)
        if version == 0:
            (offset, remaining_key) = read_long_long(remaining_key)
            (metadata, remaining_key) = read_string(remaining_key)
            (timestamp, remaining_key) = read_long_long(remaining_key)
            return (version, offset, metadata, timestamp)
        elif version == 1:
            (offset, remaining_key) = read_long_long(remaining_key)
            (metadata, remaining_key) = read_string(remaining_key)
            (commit_timestamp, remaining_key) = read_long_long(remaining_key)
            (expire_timestamp, remaining_key) = read_long_long(remaining_key)
            return (version, offset, metadata, commit_timestamp, expire_timestamp)

    def update_topics(api_version, metadata):
        logging.info('Received topics and partition assignments')

        global topics

        if api_version == 0:
            TOPIC_ERROR = 0
            TOPIC_NAME = 1
            TOPIC_PARTITIONS = 2
            PARTITION_ERROR = 0
            PARTITION_NUMBER = 1
            PARTITION_LEADER = 2
        else:
            TOPIC_ERROR = 0
            TOPIC_NAME = 1
            TOPIC_PARTITIONS = 3
            PARTITION_ERROR = 0
            PARTITION_NUMBER = 1
            PARTITION_LEADER = 2

        new_topics = {}
        for t in metadata.topics:
            error_code = t[TOPIC_ERROR]
            if error_code:
                error = Errors.for_code(error_code)(t)
                logging.warning('Received error in metadata response at topic level: %s', error)
            else:
                topic = t[TOPIC_NAME]
                partitions = t[TOPIC_PARTITIONS]

                new_partitions = {}
                for p in partitions:
                    error_code = p[PARTITION_ERROR]
                    if error_code:
                        error = Errors.for_code(error_code)(p)
                        logging.warning('Received error in metadata response at partition level for topic %(topic)s: %(error)s',
                                        {'topic': topic, 'error': error})
                    else:
                        partition = p[PARTITION_NUMBER]
                        leader = p[PARTITION_LEADER]
                        logging.debug('Received partition assignment for partition %(partition)s of topic %(topic)s',
                                      {'partition': partition, 'topic': topic})

                        new_partitions[partition] = leader

                new_topics[topic] = new_partitions

        topics = new_topics

    def update_highwater(offsets):
        logging.info('Received high-water marks')

        for topic, partitions in offsets.topics:
            for partition, error_code, offsets in partitions:
                if error_code:
                    error = Errors.for_code(error_code)((partition, error_code, offsets))
                    logging.warning('Received error in offset response for topic %(topic)s: %(error)s',
                                    {'topic': topic, 'error': error})
                else:
                    logging.debug('Received high-water marks for partition %(partition)s of topic %(topic)s',
                                  {'partition': partition, 'topic': topic})

                    highwater = offsets[0]

                    update_gauge(
                        metric_name='kafka_topic_highwater',
                        label_dict={
                            'topic': topic,
                            'partition': partition
                        },
                        value=offsets[0],
                        doc='The offset of the head of a partition in a topic.'
                    )

<<<<<<< HEAD
                    if topic not in highwaters:
                        highwaters[topic] = {}
                    highwaters[topic][partition] = highwater
=======
    def update_lowwater(offsets):
        logging.info('Received low-water marks')

        for topic, partitions in offsets.topics:
            for partition, error_code, offsets in partitions:
                if error_code:
                    error = Errors.for_code(error_code)((partition, error_code, offsets))
                    logging.warning('Received error in offset response for topic %(topic)s: %(error)s',
                                    {'topic': topic, 'error': error})
                else:
                    logging.debug('Received low-water marks for partition %(partition)s of topic %(topic)s',
                                  {'partition': partition, 'topic': topic})

                    update_gauge(
                        metric_name='kafka_topic_lowwater',
                        label_dict={
                            'topic': topic,
                            'partition': partition
                        },
                        value=offsets[0],
                        doc='The offset of the tail of a partition in a topic.'
                    )
>>>>>>> 98518b03

    def fetch_topics(this_time):
        logging.info('Requesting topics and partition assignments')

        next_time = this_time + topic_interval
        try:
            node = client.least_loaded_node()

            logging.debug('Requesting topics and partition assignments from %(node)s',
                          {'node': node})

            api_version = 0 if client.config['api_version'] < (0, 10) else 1
            request = MetadataRequest[api_version](None)
            f = client.send(node, request)
            f.add_callback(update_topics, api_version)
        except Exception:
            logging.exception('Error requesting topics and partition assignments')
        finally:
            client.schedule(partial(fetch_topics, next_time), next_time)

    def fetch_highwater(this_time):
        logging.info('Requesting high-water marks')
        next_time = this_time + high_water_interval
        try:
            global topics
            if topics:
                nodes = {}
                for topic, partition_map in topics.items():
                    for partition, leader in partition_map.items():
                        if leader not in nodes:
                            nodes[leader] = {}
                        if topic not in nodes[leader]:
                            nodes[leader][topic] = []
                        nodes[leader][topic].append(partition)

                for node, topic_map in nodes.items():
                    logging.debug('Requesting high-water marks from %(node)s',
                                  {'topic': topic, 'node': node})

                    request = OffsetRequest[0](
                        -1,
                        [(topic,
                          [(partition, OffsetResetStrategy.LATEST, 1)
                           for partition in partitions])
                         for topic, partitions in topic_map.items()]
                    )
                    f = client.send(node, request)
                    f.add_callback(update_highwater)
        except Exception:
            logging.exception('Error requesting high-water marks')
        finally:
            client.schedule(partial(fetch_highwater, next_time), next_time)

    def fetch_lowwater(this_time):
        logging.info('Requesting low-water marks')
        next_time = this_time + low_water_interval
        try:
            global topics
            if topics:
                nodes = {}
                for topic, partition_map in topics.items():
                    for partition, leader in partition_map.items():
                        if leader not in nodes:
                            nodes[leader] = {}
                        if topic not in nodes[leader]:
                            nodes[leader][topic] = []
                        nodes[leader][topic].append(partition)

                for node, topic_map in nodes.items():
                    logging.debug('Requesting low-water marks from %(node)s',
                                  {'topic': topic, 'node': node})

                    request = OffsetRequest[0](
                        -1,
                        [(topic,
                          [(partition, OffsetResetStrategy.EARLIEST, 1)
                           for partition in partitions])
                         for topic, partitions in topic_map.items()]
                    )
                    f = client.send(node, request)
                    f.add_callback(update_lowwater)
        except Exception:
            logging.exception('Error requesting low-water marks')
        finally:
            client.schedule(partial(fetch_lowwater, next_time), next_time)

    now_time = time.time()

    fetch_topics(now_time)
    fetch_highwater(now_time)
    fetch_lowwater(now_time)

    try:
        while True:
            for message in consumer:
                update_gauge(
                    metric_name=METRIC_PREFIX + 'exporter_offset',
                    label_dict={
                        'partition': message.partition
                    },
                    value=message.offset,
                    doc='The current offset of the exporter consumer in a partition of the __consumer_offsets topic.'
                )

                if message.key and message.value:
                    key = parse_key(message.key)
                    if key:
                        value = parse_value(message.value)

                        group = key[1]
                        topic = key[2]
                        partition = key[3]

                        update_gauge(
                            metric_name=METRIC_PREFIX + 'offset',
                            label_dict={
                                'group': group,
                                'topic': topic,
                                'partition': partition
                            },
                            value=value[1],
                            doc='The current offset of a consumer group in a partition of a topic.'
                        )

                        if topic in highwaters and partition in highwaters[topic]:
                            highwater = highwaters[topic][partition]
                            update_gauge(
                                metric_name=METRIC_PREFIX + 'lag',
                                label_dict={
                                    'group': group,
                                    'topic': topic,
                                    'partition': partition
                                },
                                value=highwater,
                                doc='How far a consumer group\'s current offset is behind the head of a partition of a topic'
                            )

                        increment_counter(
                            metric_name=METRIC_PREFIX + 'commits',
                            label_dict={
                                'group': group,
                                'topic': topic,
                                'partition': partition
                            },
                            doc='The number of commit messages read by the exporter consumer from a consumer group for a partition of a topic.'
                        )

    except KeyboardInterrupt:
        pass

    shutdown()<|MERGE_RESOLUTION|>--- conflicted
+++ resolved
@@ -21,6 +21,7 @@
 counters = {}
 topics = {}
 highwaters = {}
+lowwaters = {}
 
 
 def update_gauge(metric_name, label_dict, value, doc=''):
@@ -264,15 +265,14 @@
                             'topic': topic,
                             'partition': partition
                         },
-                        value=offsets[0],
+                        value=highwater,
                         doc='The offset of the head of a partition in a topic.'
                     )
 
-<<<<<<< HEAD
                     if topic not in highwaters:
                         highwaters[topic] = {}
                     highwaters[topic][partition] = highwater
-=======
+
     def update_lowwater(offsets):
         logging.info('Received low-water marks')
 
@@ -286,16 +286,21 @@
                     logging.debug('Received low-water marks for partition %(partition)s of topic %(topic)s',
                                   {'partition': partition, 'topic': topic})
 
+                    lowwater = offsets[0]
+
                     update_gauge(
                         metric_name='kafka_topic_lowwater',
                         label_dict={
                             'topic': topic,
                             'partition': partition
                         },
-                        value=offsets[0],
+                        value=lowwater,
                         doc='The offset of the tail of a partition in a topic.'
                     )
->>>>>>> 98518b03
+
+                    if topic not in lowwaters:
+                        lowwaters[topic] = {}
+                    lowwaters[topic][partition] = lowwater
 
     def fetch_topics(this_time):
         logging.info('Requesting topics and partition assignments')
@@ -433,6 +438,19 @@
                                 doc='How far a consumer group\'s current offset is behind the head of a partition of a topic'
                             )
 
+                        if topic in lowwaters and partition in lowwaters[topic]:
+                            lowwater = lowwaters[topic][partition]
+                            update_gauge(
+                                metric_name=METRIC_PREFIX + 'lead',
+                                label_dict={
+                                    'group': group,
+                                    'topic': topic,
+                                    'partition': partition
+                                },
+                                value=lowwater,
+                                doc='How far a consumer group\'s current offset is ahead of the tail of a partition of a topic'
+                            )
+
                         increment_counter(
                             metric_name=METRIC_PREFIX + 'commits',
                             label_dict={
